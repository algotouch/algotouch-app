import { useState, useEffect, useCallback } from 'react';
import { useAuth } from '@/contexts/auth';
import { toast } from 'sonner';
import { useSubscriptionActions } from '@/services/subscription/hooks/useSubscriptionActions';
<<<<<<< HEAD
import { Subscription, SubscriptionDetails } from '@/services/subscription/types';
import { supabase } from '@/integrations/supabase/client';
=======
import { SubscriptionDetails } from '@/services/subscription/types';
import { supabase } from '@/lib/supabase-client';
>>>>>>> ce5c12b4
import { useSubscriptionContext } from '@/contexts/subscription/SubscriptionContext';

export interface UseSubscriptionReturn {
  subscription: Subscription | null;
  loading: boolean;
  details: SubscriptionDetails | null;
  error: string | null;
  cancelSubscription: (reason: string, feedback?: string) => Promise<boolean>;
  reactivateSubscription: () => Promise<boolean>;
  refreshSubscription: () => Promise<boolean>;
  checkForUnprocessedPayments: () => Promise<boolean>;
}

export const useSubscription = (): UseSubscriptionReturn => {
  const { user } = useAuth();
  const {
    subscription: contextSubscription,
    refreshSubscription: contextRefresh
  } = useSubscriptionContext();
  const [error, setError] = useState<string | null>(null);
  const [isCheckingPayments, setIsCheckingPayments] = useState<boolean>(false);
  
  const {
    subscription,
    details,
    status: { loading },
    cancelSubscription,
    reactivateSubscription,
    refreshSubscription: actionsRefresh
  } = useSubscriptionActions({
    userId: user?.id,
    subscriptionId: contextSubscription?.id, // Now using the single subscription source from context
    onError: (error) => {
      setError(error.message || 'שגיאה בטעינת נתוני המנוי');
      toast.error(error.message || 'שגיאה בטעינת נתוני המנוי');
    }
  });

  // Enhanced function to check for unprocessed payments that belong to this user
  const checkForUnprocessedPayments = useCallback(async (): Promise<boolean> => {
    if (!user?.email) return false;
    
    try {
      setIsCheckingPayments(true);
      
      // Check for unprocessed webhooks with this user's email
      // Fix: Use a different approach to query JSON fields to avoid TypeScript errors
      const { data: webhooks, error: webhookError } = await supabase
        .from('payment_webhooks')
        .select('*')
        .eq('processed', false)
        .order('created_at', { ascending: false })
        .limit(10);
      
      if (webhookError) {
        console.error('Error checking for unprocessed webhooks:', webhookError);
        return false;
      }
      
      // Manually filter webhooks that contain the user's email in the payload
      if (webhooks && webhooks.length > 0) {
        const userRelatedWebhooks = webhooks.filter(webhook => {
          // Ensure payload is an object before accessing properties
          if (typeof webhook.payload !== 'object' || webhook.payload === null) return false;
          
          const payload = webhook.payload as Record<string, any>;
          
          // Safely access nested properties
          const tranzactionInfo = payload.TranzactionInfo || {};
          const uiValues = payload.UIValues || {};
          
          const tranzactionEmail = typeof tranzactionInfo === 'object' ? 
            (tranzactionInfo.CardOwnerEmail || '') : '';
            
          const uiValuesEmail = typeof uiValues === 'object' ? 
            (uiValues.CardOwnerEmail || '') : '';
          
          // Return true if the email is found in either location
          return tranzactionEmail.toString().toLowerCase().includes(user.email.toLowerCase()) || 
                 uiValuesEmail.toString().toLowerCase().includes(user.email.toLowerCase());
        });
        
        if (userRelatedWebhooks.length > 0) {
          console.log('Found unprocessed webhook(s) for user email:', user.email, userRelatedWebhooks.length);
          return true;
        }
      }
      
      // If no webhook found by email, check by specific LowProfileId from known tokens
      // This is a fallback mechanism
      const { data: payments } = await supabase
        .from('user_payment_logs')
        .select('token')
        .eq('user_id', user.id)
        .order('created_at', { ascending: false })
        .limit(10);
      
      if (payments && payments.length > 0) {
        // For each token/LowProfileId, check if there are unprocessed webhooks
        for (const payment of payments) {
          if (!payment.token) continue;
          
          const { data: tokenWebhooks } = await supabase
            .from('payment_webhooks')
            .select('*')
            .eq('processed', false)
            .limit(10);
            
          if (tokenWebhooks && tokenWebhooks.length > 0) {
            // Manually filter to find webhooks matching this token
            const matchingWebhooks = tokenWebhooks.filter(webhook => {
              // Ensure payload is an object before accessing properties
              if (typeof webhook.payload !== 'object' || webhook.payload === null) return false;
              
              const payload = webhook.payload as Record<string, any>;
              return payload.LowProfileId === payment.token;
            });
            
            if (matchingWebhooks.length > 0) {
              console.log('Found unprocessed webhook by token:', payment.token);
              return true;
            }
          }
        }
      }
      
      // Also check recurring_payments table for this user
      const { data: recurringPayments, error: recurringError } = await supabase
        .from('recurring_payments')
        .select('token, is_valid, token_expiry')
        .eq('user_id', user.id)
        .eq('is_valid', true)
        .gte('token_expiry', new Date().toISOString().split('T')[0])
        .limit(1);
        
      if (recurringError) {
        console.error('Error checking recurring payments:', recurringError);
      } else {
        if (recurringPayments && recurringPayments.length === 0 && subscription) {
          console.log('User has subscription but no valid recurring payment token');
          // This indicates a potential inconsistency that might need fixing
          return true;
        }
        
        // Check if there's a mismatch between subscription and recurring_payments
        if (recurringPayments?.length > 0 && subscription) {
          const recurringToken = recurringPayments[0].token;
          
          if (subscription.token !== recurringToken) {
            console.log('Token mismatch between subscription and recurring_payments');
            // There's an inconsistency that needs to be fixed
            return true;
          }
        }
      }
      
      return false;
    } catch (err) {
      console.error('Error in checkForUnprocessedPayments:', err);
      return false;
    } finally {
      setIsCheckingPayments(false);
    }
  }, [user, subscription]);

  // Combine the refreshSubscription methods from context and actions
  const refreshSubscription = useCallback(async (): Promise<boolean> => {
    try {
      // First refresh from subscription actions
      await actionsRefresh();
      
      // Then refresh from context
      await contextRefresh();
      
      return true;
    } catch (err) {
      console.error('Error refreshing subscription:', err);
      setError('שגיאה בטעינת נתוני המנוי');
      return false;
    }
  }, [actionsRefresh, contextRefresh]);

  // Enhanced function to load subscription data when user changes
  useEffect(() => {
    if (user?.id) {
      refreshSubscription().catch((err) => {
        console.error('Error refreshing subscription:', err);
        setError('שגיאה בטעינת נתוני המנוי');
      });
    }
  }, [user, refreshSubscription]);
  
  // Automatically check for unprocessed payments when the component mounts
  useEffect(() => {
    if (user?.id && user?.email) {
      checkForUnprocessedPayments().then(hasUnprocessed => {
        if (hasUnprocessed && !subscription) {
          console.log('Found unprocessed payments, user might need to sync subscription data');
        }
      }).catch(console.error);
    }
  }, [user, subscription, checkForUnprocessedPayments]);

  return {
    subscription: (subscription || contextSubscription) as Subscription | null, // Prioritize subscription from actions, fallback to context
    loading: loading || isCheckingPayments,
    details, 
    error,
    cancelSubscription,
    reactivateSubscription,
    refreshSubscription,
    checkForUnprocessedPayments
  };
};<|MERGE_RESOLUTION|>--- conflicted
+++ resolved
@@ -2,13 +2,10 @@
 import { useAuth } from '@/contexts/auth';
 import { toast } from 'sonner';
 import { useSubscriptionActions } from '@/services/subscription/hooks/useSubscriptionActions';
-<<<<<<< HEAD
+
 import { Subscription, SubscriptionDetails } from '@/services/subscription/types';
-import { supabase } from '@/integrations/supabase/client';
-=======
-import { SubscriptionDetails } from '@/services/subscription/types';
 import { supabase } from '@/lib/supabase-client';
->>>>>>> ce5c12b4
+
 import { useSubscriptionContext } from '@/contexts/subscription/SubscriptionContext';
 
 export interface UseSubscriptionReturn {
